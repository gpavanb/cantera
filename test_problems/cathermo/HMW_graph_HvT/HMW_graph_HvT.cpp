/**
 *
 *  @file HMW_graph_1.cpp
 */
<<<<<<< HEAD

/*
 *  $Author$
 *  $Date$
 *  $Revision$
 */

=======
>>>>>>> 8f5c6f4d
#include "Cantera.h"
#include "thermo.h"
#include "kernel/HMWSoln.h"
#include "TemperatureTable.h"

#include <cstdio>

using namespace std;
using namespace Cantera;

class fileLog: public Logger {
public:
    fileLog(string fName) {
	m_fName = fName;
	m_fs.open(fName.c_str());
    }
    
    virtual void write(const string& msg) {
          m_fs << msg;
	  m_fs.flush();
    }

    virtual ~fileLog() {
	m_fs.close();
    }
    
    string m_fName;
    ofstream m_fs;

};

void printUsage() {
    cout << "usage: HMW_test " <<  endl;
    cout <<"                -> Everything is hardwired" << endl;
}

void pAtable(HMWSoln *HMW) {
    int nsp = HMW->nSpecies();
    double acMol[30]; 
    double mf[30];
 
    double activities[30]; 
    double moll[30];
    for (int i = 0; i < 30; i++) {
      acMol[i] = 1.0;
      mf[i] = 0.0;
      activities[i] = 1.0;
      moll[i] = 0.0;
    }
    
    HMW->getMolalityActivityCoefficients(acMol);
    HMW->getMoleFractions(mf);
    HMW->getActivities(activities);
    HMW->getMolalities(moll);
    string sName;
    printf("            Name      Activity  ActCoeffMolal "
	   "   MoleFract      Molality\n");
    for (int k = 0; k < nsp; k++) {
      sName = HMW->speciesName(k);
      printf("%16s %13g %13g %13g %13g\n", 
	     sName.c_str(), activities[k], acMol[k], mf[k], moll[k]);
    }
 
}

int main(int argc, char **argv)
{

  int retn = 0;
  int i;
 
  try {

    char iFile[80];
    strcpy(iFile, "HMW_NaCl.xml");
    if (argc > 1) {
      strcpy(iFile, argv[1]);
    }
    double Enth0_RT[20], pmEnth[20], molarEnth;

    //fileLog *fl = new fileLog("HMW_graph_1.log");
    //setLogger(fl);

    HMWSoln *HMW = new HMWSoln(iFile, "NaCl_electrolyte");


    /*
     * Load in and initialize the 
     */
    Cantera::ThermoPhase *solid = newPhase("NaCl_Solid.xml","NaCl(S)");
 
     
    int nsp = HMW->nSpecies();
    double acMol[100]; 
    double act[100];
    double mf[100];
    double moll[100]; 
    for (i = 0; i < 100; i++) {
      acMol[i] = 1.0;
      mf[i] = 0.0;
      act[i] = 1.0;
      moll[i] = 0.0;
    }
    HMW->getMoleFractions(mf);
    string sName;

    TemperatureTable TTable(15, false, 273.15, 25., 0, 0);


    HMW->setState_TP(298.15, 1.01325E5);
  
    int i1 = HMW->speciesIndex("Na+");
    int i2 = HMW->speciesIndex("Cl-");
    //int i3 = HMW->speciesIndex("H2O(L)");
    for (i = 1; i < nsp; i++) {
      moll[i] = 0.0;
    }
    HMW->setMolalities(moll);

    double ISQRT;
    double Is = 0.0;

    /*
     * Set the Pressure
     */
    double pres = OneAtm;

    /*
     * Fix the molality
     */
    Is = 6.146;
    ISQRT = sqrt(Is);
    moll[i1] = Is;
    moll[i2] = Is;
    HMW->setState_TPM(298.15, pres, moll);
    double Xmol[30];
    HMW->getMoleFractions(Xmol);

    /*
     * ThermoUnknowns
     */
    double T;
    double H0_NaCl = 0.0, H0_Naplus = 0.0, H0_Clminus = 0.0, Delta_H0s, H0_H2O = 0.0;
    double H_NaCl = 0.0, H_Naplus = 0.0, H_Clminus = 0.0, H_H2O = 0.0;
    double molarEnth0;

    printf("A_L/RT: Comparison to Pitzer's book, p. 99, can be made.\n");
    printf("        Agreement to 3-4 sig digits for Aphi and A_L/RT\n");
    printf("\n");

    printf("Delta_H0: Heat of Solution per mole of salt (standard states)\n");
    printf("          rxn for the ss heat of soln:     "
	   "NaCl(s) -> Na+(aq) + Cl-(aq)\n");

    printf("\n");
    printf("Delta_Hs: Heat of Solution per mole of salt\n");
    printf("          rxn for heat of soln:     "
	   " n1 H2O(l,pure) + n2 NaCl(s) -> n2 MX(aq) + n1 H2O(l) \n");
    printf("          Delta_Hs = (n1 h_H2O_bar + n2 h_MX_bar "
	   "- n1 h_H2O_0 - n2 h_MX_0)/n2\n");
    printf("\n");
    printf("phiL:     phiL, calculated from the program, is checked\n");
    printf("          against analytical formula in L_standalone program.\n");
    printf("          (comparison against Eq. 12, Silvester and Pitzer)\n");

#ifdef DEBUG_HKM
    FILE *ttt = fopen("table.csv","w");
#endif
    /*
     * Create a Table of NaCl Enthalpy Properties as a Function
     * of the Temperature
     */
    printf("\n\n");
    printf("            T,          Pres,          Aphi,        A_L/RT,"
	   "      Delta_H0,"
	   "      Delta_Hs,             L,          phiL,"
	   "   L_rel_molal,"
	   "     MolarEnth,   MolarEnth0\n");
    printf("       Kelvin,           bar, sqrt(kg/gmol), sqrt(kg/gmol),"
	   "   kJ/gmolSalt,"
	   "   kJ/gmolSalt,   kJ/gmolSoln,   kJ/gmolSalt,"
	   "   kJ/gmolSalt,       kJ/gmol,    kJ/gmol\n");
#ifdef DEBUG_HKM
    fprintf(ttt,"T, Pres, A_L/RT, Delta_H0, Delta_Hs, phiL\n");
    fprintf(ttt,"Kelvin, bar, sqrt(kg/gmol), kJ/gmolSalt, kJ/gmolSalt,   kJ/gmolSalt\n");
#endif
    for (i = 0; i < TTable.NPoints + 1; i++) {
      if (i == TTable.NPoints) {
	T = 323.15;
      } else {
	T = TTable.T[i];
      }
      /*
       * RT is in units of J/kmolK
       */
      double RT = GasConstant * T;

      /*
       * Make sure we are at the saturation pressure or above.
       */
 
      double psat = HMW->satPressure(T);
 
      pres = OneAtm;
      if (psat > pres) pres = psat;


      HMW->setState_TPM(T, pres, moll);

      solid->setState_TP(T, pres);
 
      /*
       * Get the Standard State DeltaH
       */
      solid->getEnthalpy_RT(Enth0_RT);
      H0_NaCl = Enth0_RT[0] * RT * 1.0E-6;
      HMW->getEnthalpy_RT(Enth0_RT);
      H0_H2O    = Enth0_RT[0] * RT * 1.0E-6;
      H0_Naplus = Enth0_RT[i1] * RT * 1.0E-6;
      H0_Clminus = Enth0_RT[i2] * RT * 1.0E-6;

      /*
       * Calculate the standard state heat of solution
       * for NaCl(s) -> Na+ + Cl-
       *   units: kJ/gmolSalt
       */
      Delta_H0s = H0_Naplus + H0_Clminus - H0_NaCl;

    
      solid->getPartialMolarEnthalpies(pmEnth);
      H_NaCl = pmEnth[0] * 1.0E-6;
      HMW->getPartialMolarEnthalpies(pmEnth);
      H_H2O     = pmEnth[0]  * 1.0E-6;
      H_Naplus  = pmEnth[i1] * 1.0E-6;
      H_Clminus = pmEnth[i2] * 1.0E-6;
      //double Delta_H_Salt   = H_NaCl - (H_Naplus + H_Clminus);
      //double Lfunc = HMW->relative_enthalpy() * 1.0E-6;
      molarEnth = HMW->enthalpy_mole() * 1.0E-6;

      double Delta_Hs = (Xmol[0]  * H_H2O +
			 Xmol[i1] * H_Naplus +
			 Xmol[i2] * H_Clminus 
			 - Xmol[0] * H0_H2O
			 - Xmol[i1] * H_NaCl);
      Delta_Hs /= Xmol[i1];
 
      /*
       * Calculate the relative enthalpy, L, from the
       * partial molar quantities. units kJ/gmolSolution
       */
      double L = (Xmol[0]  * (H_H2O    - H0_H2O) +
		  Xmol[i1] * (H_Naplus - H0_Naplus) +
		  Xmol[i2] * (H_Clminus - H0_Clminus));

      /*
       * Calculate the apparent relative molal enthalpy, phiL,
       * units of kJ/gmolSaltAdded
       */
      double phiL = L / Xmol[i1];
		   

      double Aphi = HMW->A_Debye_TP() / 3.0;
      double AL = HMW->ADebye_L();
      double LrelMol = HMW->relative_molal_enthalpy() * 1.0E-6;

    
   
      for (int k = 0; k < nsp; k++) {
	Enth0_RT[k] *= RT * 1.0E-6;
      }

      molarEnth0 = 0.0;
      for (int k = 0; k < nsp; k++) {
	molarEnth0 += Xmol[k] * Enth0_RT[k];
      }

      if (i != TTable.NPoints+1) {
	printf("%13g, %13g, %13g, %13g, %13g, %13g, %13g, "
	       "%13g, %13g, %13g, %13g\n",
	       T, pres*1.0E-5,  Aphi, AL/RT, Delta_H0s, Delta_Hs,
	       L, phiL, 
	       LrelMol, 
	       molarEnth , molarEnth0 );

#ifdef DEBUG_HKM
	fprintf(ttt,"%g, %g, %g, %g, %g, %g\n",
		T, pres*1.0E-5, AL/RT, Delta_H0s, Delta_Hs, phiL);
#endif
      }
      
    }

    printf("Breakdown of Enthalpy Calculation at 323.15 K, 1atm:\n");
    
    printf(" Species     MoleFrac        Molal          H0      "
	   "    partH     (partH - H0)\n");
    printf("  H2O(L)");
    printf("%13g %13g %13g %13g %13g\n", Xmol[0], moll[0], H0_H2O , H_H2O,  H_H2O-H0_H2O);
    printf("  Na+   ");
    printf("%13g %13g %13g %13g %13g\n", Xmol[i1], moll[i1], 
	   H0_Naplus , H_Naplus,  H_Naplus -H0_Naplus);
    printf("  Cl-   ");
    printf("%13g %13g %13g %13g %13g\n", Xmol[i2], moll[i2], 
	   H0_Clminus , H_Clminus,  H_Clminus - H0_Clminus);


    
    delete HMW;
    HMW = 0;
    delete solid;
    solid = 0;
    Cantera::appdelete();

#ifdef DEBUG_HKM
    fclose(ttt);
#endif

    return retn;

  } catch (CanteraError) {
    printf("caught error\n");
    showErrors();
    Cantera::appdelete();
    return -1;
  }
} <|MERGE_RESOLUTION|>--- conflicted
+++ resolved
@@ -2,16 +2,6 @@
  *
  *  @file HMW_graph_1.cpp
  */
-<<<<<<< HEAD
-
-/*
- *  $Author$
- *  $Date$
- *  $Revision$
- */
-
-=======
->>>>>>> 8f5c6f4d
 #include "Cantera.h"
 #include "thermo.h"
 #include "kernel/HMWSoln.h"
