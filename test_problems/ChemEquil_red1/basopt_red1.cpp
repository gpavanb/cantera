<<<<<<< HEAD
/*
 *  $Author$
 *  $Date$
 *  $Revision$
 *
 */

=======
>>>>>>> 8f5c6f4d
#include "cantera/Cantera.h"
#include "cantera/IdealGasMix.h"
#include "cantera/equilibrium.h"

using namespace std;
using namespace Cantera;

int main(int argc, char **argv) {
#ifdef _MSC_VER
    _set_output_format(_TWO_DIGIT_EXPONENT);
#endif
  try {
    IdealGasMix g("red1.xml", "gri30_mix");

#ifdef DEBUG_BASISOPTIMIZE
   Cantera::BasisOptimize_print_lvl = 0;
#endif
#ifdef DEBUG_CHEMEQUIL
   Cantera::ChemEquil_print_lvl = 0;
#endif

    double pres = 1.0E5;
    g.setState_TPX(2000.0, pres, "C2H2:0.9, CH:0.1");

    MultiPhase mphase;
    mphase.addPhase(&g, 10.0);
    mphase.init();
    int usedZeroedSpecies = 0;
    std::vector<size_t> orderVectorSpecies;
    std::vector<size_t> orderVectorElements;

    bool doFormMatrix = true;
    vector_fp formRxnMatrix;

    int nc = BasisOptimize(&usedZeroedSpecies, doFormMatrix,
		           &mphase, orderVectorSpecies,
                           orderVectorElements,
                           formRxnMatrix);

    cout << "number of components = " << nc << endl;

    /*
     * The ChemEquil solver throws an error for this case.
     * The MultiPhaseEquil solver just gets the wrong result.
     */
    equilibrate(g, "TP", -1);
    cout << g;
 
    return 0;
  }
  catch (CanteraError) {
    showErrors(cerr);
    cerr << "program terminating." << endl;
    return -1;
  }
}<|MERGE_RESOLUTION|>--- conflicted
+++ resolved
@@ -1,13 +1,3 @@
-<<<<<<< HEAD
-/*
- *  $Author$
- *  $Date$
- *  $Revision$
- *
- */
-
-=======
->>>>>>> 8f5c6f4d
 #include "cantera/Cantera.h"
 #include "cantera/IdealGasMix.h"
 #include "cantera/equilibrium.h"
