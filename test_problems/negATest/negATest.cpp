
<<<<<<< HEAD
/*
 *  $Author$
 *  $Date$
 *  $Revision$
 *

 */

=======
>>>>>>> 8f5c6f4d
#include "Cantera.h"
#include "kinetics.h"

#include <string>

using namespace Cantera;
using namespace std; 

int main(int argc, char **argv) {
#ifdef _MSC_VER
    _set_output_format(_TWO_DIGIT_EXPONENT);
#endif
  try {   
    int i;
    std::string infile = "noxNeg.xml";
    double x[20];
    double cdot[20], ddot[20];
    
    XML_Node *xc = new XML_Node();
    string path = findInputFile(infile);
    ctml::get_CTML_Tree(xc, path);

    XML_Node * const xg = xc->findNameID("phase", "air");
    ThermoPhase *gasTP = newPhase(*xg);
    int nsp = gasTP->nSpecies();
    cout << "Number of species = " << nsp << endl;


    vector<ThermoPhase *> phaseList;
    phaseList.push_back(gasTP);
    GasKinetics *iKin_ptr = new GasKinetics();
    importKinetics(*xg, phaseList, iKin_ptr);
    int nr = iKin_ptr->nReactions();
    cout << "Number of reactions = " << nr << endl;

    int iH2 = gasTP->speciesIndex("H2");
    int iH = gasTP->speciesIndex("H");
    int iO2 = gasTP->speciesIndex("O2");
    int iOH = gasTP->speciesIndex("OH");
    int iH2O = gasTP->speciesIndex("H2O");
    int iNH = gasTP->speciesIndex("NH");
    int iNO = gasTP->speciesIndex("NO");
    int iN2O = gasTP->speciesIndex("N2O");

    for (i = 0; i < nsp; i++) {
      x[i] = 0.0;
    }
    x[iH2O] = 1.0 /2.0;
    x[iOH]  = 0.1 /2.0;
    x[iH]   = 0.2 /2.0;
    x[iO2]  = 0.3 /2.0;
    x[iH2]  = 0.25 /2.0;
    x[iNH]  = 0.05/2.0;
    x[iNO]  = 0.05/2.0;
    x[iN2O]  = 0.05/2.0;

    double p = OneAtm;

    gasTP->setState_TPX(2000., p, x);


    double src[20];
    for (i = 0; i < 20; i++) src[i] = 0.0;
    iKin_ptr->getNetProductionRates(src);

    for (i = 0; i < nsp; i++) {
      string sSt = gasTP->speciesName(i);
      printf("rop [ %d:%s ] = %g \n", i, sSt.c_str(), src[i]);
    }

    int nReactions = iKin_ptr->nReactions();
    cout << "number of reactions = " << nReactions << endl;

    double fwd_rop[20];
    double rev_rop[20];
    iKin_ptr->getFwdRatesOfProgress(fwd_rop);
    iKin_ptr->getRevRatesOfProgress(rev_rop);
    for (i = 0; i < nReactions; i++) {
      printf("fwd_rop[%3d] = %13g    rev_rop[%3d] = %13g\n", i, fwd_rop[i],
	     i, rev_rop[i]);
    }



    iKin_ptr->getCreationRates(cdot);
    iKin_ptr->getDestructionRates(ddot);
    

    return 0;
  }
  catch (CanteraError) {
    showErrors(cerr);
    cerr << "program terminating." << endl;
    return -1;
  }
}<|MERGE_RESOLUTION|>--- conflicted
+++ resolved
@@ -1,15 +1,3 @@
-
-<<<<<<< HEAD
-/*
- *  $Author$
- *  $Date$
- *  $Revision$
- *
-
- */
-
-=======
->>>>>>> 8f5c6f4d
 #include "Cantera.h"
 #include "kinetics.h"
 
