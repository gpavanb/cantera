/**
 *  @file misc.cpp
 * This file contains a miscellaneous collection of global data
 * functions and text for the globalData module (see \ref globalData), the
 * logs module (see \ref logs), and the HTML_logs module (see \ref HTML_logs).
 *
 * These modules are defined here:
 *      globalData 
 *      logs
 *      HTML_logs
 */
/*
 *  $Id$
 */

#ifdef WIN32
#pragma warning(disable:4786)
#pragma warning(disable:4503)
#pragma warning(disable:4996)
#endif

// RFB:TODO May need OS specifc include to use varargs.h instead
#include <stdarg.h>

#include "global.h"
#include "ctexceptions.h"
#include "stringUtils.h"
#include "units.h"
#include "xml.h"
#include "ctml.h"
#include "FactoryBase.h"
#include "logger.h"


#include <fstream>
#include <memory>

#ifdef WIN32
#include <algorithm>
#include <functional>
#include <new>
#endif

using namespace std;

// RFB :  If running multiple threads in a cpp application,
// the Application class is the only internal object
// that is single instance with static data.  Synchronize access to those data
// structures.
// Using macros to avoid polluting code with alot of ifdef's

#ifdef THREAD_SAFE_CANTERA

#include <boost/shared_ptr.hpp>
#include <boost/thread/mutex.hpp>
//! Mutex for input directory access
static boost::mutex  dir_mutex;  

//! Mutex for access to string messages
static boost::mutex  msg_mutex; 

//! Mutex for creating singeltons within the application object
static boost::mutex  app_mutex;  

// Mutex for controlling access to the log file
//static boost::mutex  log_mutex;

//! Mutex for controlling access to XML file storage
static boost::mutex  xml_mutex; 

//! Macro for locking input directory access
#define DIR_LOCK() boost::mutex::scoped_lock   d_lock(dir_mutex)

//! Macro for locking access to string messages
#define MSG_LOCK() boost::mutex::scoped_lock   m_lock(msg_mutex)

//! Macro for locking creating singletons in the application state
#define APP_LOCK() boost::mutex::scoped_lock   a_lock(app_mutex)

//! Macro for locking XML file writing
#define XML_LOCK() boost::mutex::scoped_lock   x_lock(xml_mutex)

   #ifdef WITH_HTML_LOGS
      //static boost::mutex  html_mutex; // html logs
      //#define HTML_LOCK() boost::mutex::scoped_lock   h_lock(html_mutex)
   #endif

   #if defined(BOOST_HAS_WINTHREADS)
      #include <windows.h>
      typedef unsigned int cthreadId_t ;
      class thread_equal 
      {
      public:
         bool operator()(cthreadId_t L, cthreadId_t R)
         {
            return L == R ;
         }
      } ;
      cthreadId_t getThisThreadId()
      {
         return ::GetCurrentThreadId() ;
      }
   #elif defined(BOOST_HAS_PTHREADS)

      typedef pthread_t cthreadId_t ;
      class thread_equal 
      {
      public:
         bool operator()(cthreadId_t L, cthreadId_t R)
         {
            return pthread_equal(L, R) ;
         }
      } ;
      cthreadId_t getThisThreadId()
      {
         return pthread_self() ;
      }
   #elif defined(BOOST_HAS_MPTASKS)
      typedef MPTaskID  cthreadId_t ;
      class thread_equal 
      {
      public:
         bool operator()(cthreadId_t L, cthreadId_t R)
         {
            return L == R ;
         }
      } ;
      cthreadId_t getThisThreadId()
      {
         return MPCurrentTaskID() ;
      }
   #endif

#else
   #define DIR_LOCK() 
   #define MSG_LOCK() 
   #define APP_LOCK() 
   //#define LOG_LOCK() 
   #define XML_LOCK() 

   #ifdef WITH_HTML_LOGS
      //#define HTML_LOCK() 
   #endif

#endif

namespace Cantera {

  /*!
   * @defgroup globalData Global Data
   *
   * Global data are available anywhere. There are two kinds.
   * Cantera has an assortment of constant values for physical parameters.
   * Also, Cantera maintains a collection of global data which is specific
   * to each process that invokes Cantera functions. This process-specific
   * data is storred in the class Application.
   */
  //@{
  //@}
    
  //!  Class to hold global data. 
  /*!
   * Class Application is the top-level
   * class that stores data that should persist for the duration of
   * the process. The class should not be instantiated directly;
   * instead, it is instantiated as needed by the functions declared
   * here. At most one instance is created, and it is not destroyed
   * until the process terminates.
   *
   * @ingroup HTML_logs
   * @ingroup textlogs
   * @ingroup globalData
   */
  class Application {

  protected:
    //! Class to carry out messages
    /*!
     * @ingroup HTML_logs
     */
    class Messages {
    public:
      //! Constructor for the Messages class
      /*!
       * constructor for the Messages class which is a subclass
       * of the Application class.
       */
      Messages() :
        errorMessage(0),
        errorRoutine(0),
	logwriter(0)
#ifdef WITH_HTML_LOGS
		 ,xmllog(0),
        current(0),
	loglevel(0),
	loglevels(0),
	loggroups(0)
#endif
      {
	// install a default logwriter that writes to standard
	// output / standard error
	logwriter = new Logger();
      }

      //! Copy Constructor for the Messages class
      /*!
       * Constructor for the Messages class which is a subclass
       * of the Application class.
       *  @param r   Message to be copied
       */
      Messages(const Messages &r) :
	errorMessage(r.errorMessage),
        errorRoutine(r.errorRoutine),
	logwriter(0)
<<<<<<< HEAD
#ifdef WITH_HTML_LOGS
       , xmllog(r.xmllog),
        current(r.current),
	loglevel(r.loglevel),
	loglevels(r.loglevels),
	loggroups(r.loggroups)
#endif
      {
	// install a default logwriter that writes to standard
	// output / standard error
	logwriter = new Logger(*(r.logwriter));
      }

      //! Assignment operator
      /*!
       *  @param r   Message to be copied
       */
      Messages & operator=(const Messages &r) 
      {
	if (this == &r) {
	  return *this;
	}
	errorMessage = r.errorMessage;
	errorRoutine = r.errorRoutine;
	logwriter = new Logger(*(r.logwriter));
#ifdef WITH_HTML_LOGS
	xmllog = r.xmllog;
	current = r.current;
	loglevel = r.loglevel;
	loglevels = r.loglevels;
	loggroups = r.loggroups;
#endif
=======
#ifdef WITH_HTML_LOGS
       , xmllog(r.xmllog),
        current(r.current),
	loglevel(r.loglevel),
	loglevels(r.loglevels),
	loggroups(r.loggroups)
#endif
      {
	// install a default logwriter that writes to standard
	// output / standard error
	logwriter = new Logger(*(r.logwriter));
      }

      //! Assignment operator
      /*!
       *  @param r   Message to be copied
       */
      Messages & operator=(const Messages &r) 
      {
	if (this == &r) {
	  return *this;
	}
	errorMessage = r.errorMessage;
	errorRoutine = r.errorRoutine;
	logwriter = new Logger(*(r.logwriter));
#ifdef WITH_HTML_LOGS
	xmllog = r.xmllog;
	current = r.current;
	loglevel = r.loglevel;
	loglevels = r.loglevels;
	loggroups = r.loggroups;
#endif
>>>>>>> fa563094
	return *this;
      }

      //! Destructor for the Messages class
      ~Messages() {
	delete logwriter;
#ifdef WITH_HTML_LOGS
	if (xmllog) {
	  write_logfile("orphan");
	}
#endif
      }
      
      //! Set an error condition in the application class without 
      //! throwing an exception.
      /*!
       * This routine adds an error message to the end of the stack
       * of errors that Cantera accumulates in the Application
       * class.
       * @param r   location
       * @param msg  Description of the error
       * @ingroup errorhandling
       */
      void addError(std::string r, std::string msg) ;
    
      //! Return the number of errors that have been encountered so far.
      /*!
       * @ingroup errorhandling
       */
      int getErrorCount() ;

      //! Discard the last error message
      /*!
       * %Cantera saves a stack of exceptions that it
       * has caught in the Application class. This routine eliminates
       * the last exception to be added to that stack.
       *
       * @ingroup errorhandling
       */
      void popError() ;
   
      //! Retrieve the last error message in a string
      /*!
       * This routine will retrieve the last error message and return
       * it in the return string.
       *
       * @ingroup errorhandling
       */
      std::string lastErrorMessage() ;

      //!  Prints all of the error messages to an ostream
      /*!
       * Print all of the error messages using function writelog.
       * Write out all of the saved error messages to the ostream f
       * Cantera saves a stack of exceptions that it
       * has caught in the Application class. This routine writes
       * out all of the error messages to the ostream
       * and then clears them from internal storage.
       *
       * @param f ostream which will receive the error messages
       *
       * @ingroup errorhandling
       */
      void getErrors(std::ostream& f) ;

      //!  Prints all of the error messages using writelog
      /*!
       * Print all of the error messages using function writelog.
       * Cantera saves a stack of exceptions that it
       * has caught in the Application class. This routine writes
       * out all of the error messages
       * and then clears them from internal storage.
       *
       * @ingroup errorhandling
       */
      void logErrors();
      
      //!  Write a message to the screen.
      /*!
       * The string may be of any
       * length, and may contain end-of-line characters. This method is
       * used throughout %Cantera to write log messages.
       *
       * @param msg  c++ string to be written to the screen
       * @ingroup textlogs
       */
      void writelog(const std::string& msg);

      //! Write an end of line and flush output
      void writelogendl();

      //!  Write a message to the screen.
      /*!
       * The string may be of any
       * length, and may contain end-of-line characters. This method is
       * used throughout %Cantera to write log messages.
       *
       * @param pszmsg  c character string to be written to the screen
       * @ingroup textlogs
       */
      void writelog(const char* pszmsg) ;

      //! Write an error message and quit.
      /*!
       *  The default behavior is
       *  to write to the standard eror stream, and then call
       *  exit(). Note that no end-of-line character is appended to
       *  the message, and so if one is desired it must be included
       *  in the string. Note that this default behavior will
       *  terminate the application Cantera is invoked from (MATLAB,
       *  Excel, etc.) If this is not desired, then derive a class
       *  and reimplement this method.
       *
       * @param msg    Error message to be written to cerr.
       */
      void logerror(const std::string& msg) ;

      //! Returns an integer specifying the application environment
      int getUserEnv() ;

      //! Install a logger.
      /*!
       *  Called by the language interfaces to install an appropriate logger.
       *  The logger is used for the writelog() function
       *
       * @param logwriter Pointer to a logger object
       * @see Logger.
       * @ingroup textlogs
       */
      void setLogger(Logger* logwriter) ;
      
#ifdef WITH_HTML_LOGS

      //!Create a new group for log messages.
      /*!
       *  Usually this is called
       *  upon entering the function, with the title parameter equal to
       *  the name of the function or method. Subsequent messages
       *  written with addLogEntry will appear grouped under this
       *  heading, until endLogGroup() is called.
       *
       *  @param title String name of the LogGroup
       *  @param loglevel loglevel of the group.
       *  @ingroup HTML_logs
       */
      void beginLogGroup(std::string title, int loglevel) ;

      //! Add an entry to an HTML log file.
      /*!
       *  Entries appear in the form "tag:value".
       *
       * @param tag      tag
       * @param value    double value
       *
       * @ingroup HTML_logs
       */
      void addLogEntry(std::string tag, std::string value) ;

      //! Add an entry to an HTML log file.
      /*!
       *  Entries appear in the form "tag:value".
       *
       * @param tag      tag
       * @param value    double value
       *
       * @ingroup HTML_logs
       */
      void addLogEntry(std::string tag, doublereal value) ;

      //! Add an entry to an HTML log file.
      /*!
       *  Entries appear in the form "tag:value".
       *
       * @param tag      tag
       * @param value    double value
       *
       * @ingroup HTML_logs
       */
      void addLogEntry(std::string tag, int value) ;

      //! Add an entry to an HTML log file.
      /*!
       *  Entries appear in the form "msg".
       *
       * @param msg  Message to be added
       *
       * @ingroup HTML_logs
       */
      void addLogEntry(std::string msg) ;

      //! Close the current group of log messages.
      /*!
       *  This is typically
       *  called just before leaving a function or method, to close the
       *  group of messages that were output from this
       *  function. Subsequent messages written with addLogEntry() will
       *  appear at the next-higher level in the outline, unless
       *  beginLogGroup() is called first to create a new group.
       *
       * @param title Name of the log group. It defaults to the most recent
       *              log group created.
       */
      void endLogGroup(std::string title) ;

      //! Write the HTML log file.
      /*!
       *  Log entries are stored in memory in
       *  an XML tree until this function is called, which writes the
       *  tree to a file and clears the entries stored in memory.  The
       *  output file will have the name specified in the 'file'
       *  argument.  If this argument has no extension, the extension
       *  '.html' will be appended. Also, if the file already exists, an
       *  integer will be appended to the name so that no existing log
       *  file will be overwritten.
       *  WITH_HTML_LOGS must be defined.
       *
       *  @param  file Name of the file to be written
       */
      void write_logfile(std::string file);
#endif
      
    protected:
      //! Current list of error messages 
      vector<string> errorMessage;
     
      //! Current error Routine
      vector<string> errorRoutine;
   
      //! Current pointer to the logwriter
      Logger* logwriter;
#ifdef WITH_HTML_LOGS
      //! Current pointer to the top of the XML_Node tree for the current HTML log
      XML_Node *xmllog;

      //! Pointer to the last current position in the XML_Node tree for the current HTML log
      XML_Node *current;

      //! Current value of the loglevel
      int loglevel;

      //! Vector of loglevels for loggroups that are open
      vector<int> loglevels;

      //! Current vector of loggroups that are open
      vector<string> loggroups;
#endif
    } ;
    
#ifdef THREAD_SAFE_CANTERA
      //! Typedef for thread specific messages
      typedef boost::shared_ptr< Messages >   pMessages_t ;

      //! Typedef for map between a thread and the message
      typedef std::map< cthreadId_t, pMessages_t > threadMsgMap_t ;

      //! Class that stores thread messages for each thread, and retrieves them
      //! based on the thread id.
      class ThreadMessages
      {
      public:
	//! Constructor
	ThreadMessages()
	{
	}
	
	//! Provide a pointer deferencing overloaded operator
	/*!
	 * @return  returns a pointer to Messages
	 */
	Messages* operator->()
	{
	  MSG_LOCK() ;
	  cthreadId_t curId = getThisThreadId() ;
	  threadMsgMap_t::iterator iter = m_threadMsgMap.find( curId ) ;
	  if ( iter != m_threadMsgMap.end() )
            {
	      return (iter->second.get()) ;
            }
	  pMessages_t pMsgs( new Messages() ) ;
	  m_threadMsgMap.insert( std::pair< cthreadId_t, pMessages_t >( curId, pMsgs ) ) ;
	  return pMsgs.get() ;
	}

	//! Remove a local thread message
	void removeThreadMessages() {
	  MSG_LOCK() ;
	  cthreadId_t curId = getThisThreadId() ;
	  threadMsgMap_t::iterator iter = m_threadMsgMap.find( curId ) ;
	  if ( iter != m_threadMsgMap.end() ) {
	    m_threadMsgMap.erase( iter ) ;
	  }
	}

      private:
	//! Thread Msg Map
         threadMsgMap_t   m_threadMsgMap ;
      } ;
    #endif


  protected:   //RFB Protected ctor access thru static member function Instance
    //! Constructor for class sets up the initial conditions
    Application() : 
      inputDirs(0),
      stop_on_error(false),
      options(),
      tmp_dir("."),
      xmlfiles(),
      m_sleep("1"),              
      pMessenger()
    {
#if !defined( THREAD_SAFE_CANTERA )
     pMessenger = std::auto_ptr<Messages>(new Messages());
#endif
      // if TMP or TEMP is set, use it for the temporary
      // directory
      char* ctmpdir = getenv("CANTERA_TMPDIR");
      if (ctmpdir != 0) {
        tmp_dir = string(ctmpdir);
      } else {
        char* tmpdir = getenv("TMP");
        if (tmpdir == 0) 
	  tmpdir = getenv("TEMP");
        if (tmpdir != 0)
 	  tmp_dir = string(tmpdir);
      }

      // if SLEEP is set, use it as the sleep time
      char* sleepstr = getenv("SLEEP");
      if (sleepstr != 0) {
	m_sleep = string(sleepstr);
      }

      // install a default logwriter that writes to standard
      // output / standard error
      //      logwriter = new Logger();
      //#ifdef WITH_HTML_LOGS
      //      // HTML log files
      //      xmllog = 0; 
      //      current = 0;
      //      loglevel = 0;
      //#endif
      setDefaultDirectories();
#if defined(THREAD_SAFE_CANTERA)
      Unit::units() ;
#endif
    }

  public:
    //! Return a pointer to the one and only instance of class Application
    /*
     * If the an Application object has not yet been created it is created
     */
    static Application* Instance() {
      APP_LOCK();
      if (Application::s_app == 0) {
	Application::s_app = new Application();
      }
      return s_app;
    }
    
    //! Destructor for class deletes global data
    /*!
     * Delete any open XML trees, the logwriter, and
     * the XML log, if any.
     */
    virtual ~Application() {
      std::map<std::string, XML_Node*>::iterator pos;
      for (pos = xmlfiles.begin(); pos != xmlfiles.end(); ++pos) {
	pos->second->unlock();
	delete pos->second;
	pos->second = 0;
      }
    }

    //! Static function that destroys the application class's data
    static void ApplicationDestroy() {
       APP_LOCK() ;
       if (Application::s_app != 0) {
	 delete Application::s_app;
	 Application::s_app = 0;
       }
    }

    //! Set the directory where temporary files may be written.
    /*!
     * @param tmp Name of the directory
     */
    void setTmpDir(std::string tmp) ;

    //! get the name of a directory where temporary files may be written.
    std::string getTmpDir() ;

    //! Pause the application for a certain amount
    /*!
     * This has been needed in the past for some network file systems.
     */
    std::string sleep() ;

    //! Set an error condition in the application class without 
    //! throwing an exception.
    /*!
     * This routine adds an error message to the end of the stack
     * of errors that Cantera accumulates in the Application
     * class.
     * @param r   location
     * @param msg  Description of the error
     * @ingroup errorhandling
     */
    void addError(std::string r, std::string msg) { pMessenger->addError(r, msg) ; }

    //! Return the number of errors that have been encountered so far.
    /*!
     * @ingroup error handling
     */
    int getErrorCount() { return pMessenger->getErrorCount() ; }

    //! Discard the last error message
    /*!
     * %Cantera saves a stack of exceptions that it
     * has caught in the Application class. This routine eliminates
     * the last exception to be added to that stack.
     *
     * @ingroup errorhandling
     */
    void popError() { pMessenger->popError() ; }

    //! Retrieve the last error message in a string
    /*!
     * This routine will retrieve the last error message and return
     * it in the return string.
     *
     * @ingroup errorhandling
     */
    std::string lastErrorMessage() { return pMessenger->lastErrorMessage() ; }

    //!  Prints all of the error messages to an ostream
    /*!
     * Print all of the error messages using function writelog.
     * Write out all of the saved error messages to the ostream f
     * Cantera saves a stack of exceptions that it
     * has caught in the Application class. This routine writes
     * out all of the error messages to the ostream
     * and then clears them from internal storage.
     *
     * @param f ostream which will receive the error messages
     *
     * @ingroup errorhandling
     */
    void getErrors( std::ostream& f) { pMessenger->getErrors(f) ; }

    //!  Prints all of the error messages using writelog
    /*!
     * Print all of the error messages using function writelog.
     * Cantera saves a stack of exceptions that it
     * has caught in the Application class. This routine writes
     * out all of the error messages
     * and then clears them from internal storage.
     *
     * @ingroup errorhandling
     */
    void logErrors() { pMessenger->logErrors() ; }

    //!  Add a directory to the data file search path.
    /*!
     * @ingroup inputfiles
     *
     * @param dir  String name for the directory to be added to the search path
     */
    void addDataDirectory( std::string dir ) ;
    
    //! Find an input file.
    /*!
     *    This routine will search for a file in the default
     *    locations specified for the application.
     *    See the routine setDefaultDirectories() listed above.
     *
     *    The default set of directories specified for the application
     *    will be searched if a '/' or an '\\' is found in the
     *    name. If either is found then a relative path name is
     *    presumed, and the default directories are not searched.
     *
     *    The presence of the file is determined by whether the file
     *    can be opened for reading by the current user.
     *
     *  @param name Name of the input file to be searched for
     *
     *    @return
     *    
     *      The absolute path name of the first matching
     *      file is returned. If a relative path name
     *      is indicated, the relative path name is returned.
     *  
     *      If the file is not found, a message is written to 
     *      stdout and  a CanteraError exception is thrown.
     *
     * @ingroup inputfiles
     */
    std::string findInputFile(std::string name) ;

    //! Return a pointer to the XML tree for a Cantera input file. 
    /*!
     *  This routine will find the file and read the XML file into an
     *  XML tree structure. Then, a pointer will be returned. If the
     *  file has already been processed, then just the pointer will
     *  be returned.
     * 
     * @param file String containing the relative or absolute file name
     * @param debug Debug flag
     */
    XML_Node* get_XML_File(std::string file, int debug=0) ;

    //! Close an XML File 
    /*!
     * Close a file that is opened by this application object
     *
     * @param file String containing the relative or absolute file name
     */
    void close_XML_File(std::string file) ;

    //!  Write a message to the screen.
    /*!
     * The string may be of any
     * length, and may contain end-of-line characters. This method is
     * used throughout %Cantera to write log messages.
     *
     * @param msg  c++ string to be written to the screen
     * @ingroup textlogs
     */
    void writelog(const std::string& msg) { pMessenger->writelog(msg); }


    //! Write an endl to the screen and flush output
    /*!
     * @ingroup textlogs
     */
    void writelogendl() { pMessenger->writelogendl(); }

    //!  Write a message to the screen.
    /*!
     * The string may be of any
     * length, and may contain end-of-line characters. This method is
     * used throughout %Cantera to write log messages.
     *
     * @param pszmsg  c null terminated string to be written to the screen
     * @ingroup textlogs
     */
    void writelog(const char* pszmsg) { pMessenger->writelog(pszmsg); }

    //! Write an error message and quit.
    /*!
     *  The default behavior is
     *  to write to the standard eror stream, and then call
     *  exit(). Note that no end-of-line character is appended to
     *  the message, and so if one is desired it must be included
     *  in the string. Note that this default behavior will
     *  terminate the application Cantera is invoked from (MATLAB,
     *  Excel, etc.) If this is not desired, then derive a class
     *  and reimplement this method.
     *
     * @param msg    Error message to be written to cerr.
     */
    void logerror(const std::string& msg) {pMessenger->logerror(msg); }

    //! Returns an integer specifying the application environment.
    int getUserEnv() { return pMessenger->getUserEnv() ; }

    //!  Install a logger -  Called by the language interfaces to install an
    //!  appropriate logger. 
    /*!
     * @param logwriter Pointer to a logger object
     *  @see Logger.
     *  @ingroup textlogs
     */
    void setLogger(Logger* logwriter) {pMessenger->setLogger(logwriter);}
   
    //! Delete Messenger object allocated per thread.
    void thread_complete() ;

#ifdef WITH_HTML_LOGS
    //!Create a new group for log messages.
    /*!
     *  Usually this is called
     *  upon entering the function, with the title parameter equal to
     *  the name of the function or method. Subsequent messages
     *  written with addLogEntry will appear grouped under this
     *  heading, until endLogGroup() is called.
     *
     *  @param title String name of the LogGroup
     *  @param loglevel loglevel of the group.
     *  @ingroup HTML_logs
     */ 
    void beginLogGroup(std::string title, int loglevel) { pMessenger->beginLogGroup(title,loglevel);} 

    //! Add an entry to an HTML log file.
    /*!
     *  Entries appear in the form "tag:value".
     *
     * @param tag      tag
     * @param value    double value
     *
     * @ingroup HTML_logs
     */
    void addLogEntry(std::string tag, std::string value) { pMessenger->addLogEntry(tag, value);}

    //! Add an entry to an HTML log file.
    /*!
     *  Entries appear in the form "tag:value".
     *
     * @param tag      tag
     * @param value    double value
     *
     * @ingroup HTML_logs
     */
    void addLogEntry(std::string tag, doublereal value) { pMessenger->addLogEntry(tag, value);}

    //! Add an entry to an HTML log file.
    /*!
     *  Entries appear in the form "tag:value".
     *
     * @param tag      tag
     * @param value    double value
     *
     * @ingroup HTML_logs
     */
    void addLogEntry(std::string tag, int value) { pMessenger->addLogEntry(tag, value);}

    //! Add an entry to an HTML log file.
    /*!
     *  Entries appear in the form "msg".
     *
     * @param msg      Message to be added to file
     *
     * @ingroup HTML_logs
     */
    void addLogEntry(std::string msg) { pMessenger->addLogEntry(msg); }

    //! Close the current group of log messages.
    /*!
     *  This is typically
     *  called just before leaving a function or method, to close the
     *  group of messages that were output from this
     *  function. Subsequent messages written with addLogEntry() will
     *  appear at the next-higher level in the outline, unless
     *  beginLogGroup() is called first to create a new group.
     *
     * @param title Name of the log group. It defaults to the most recent
     *              log group created.
     * @ingroup HTML_logs
     */
    void endLogGroup(std::string title) { pMessenger->endLogGroup(title) ;}

    //! Write the HTML log file.
    /*!
     *  Log entries are stored in memory in
     *  an XML tree until this function is called, which writes the
     *  tree to a file and clears the entries stored in memory.  The
     *  output file will have the name specified in the 'file'
     *  argument.  If this argument has no extension, the extension
     *  '.html' will be appended. Also, if the file already exists, an
     *  integer will be appended to the name so that no existing log
     *  file will be overwritten.
     *  WITH_HTML_LOGS must be defined.
     *
     *  @param  file Name of the file to be written
     */
    void write_logfile(std::string file) { pMessenger->write_logfile(file) ; }
#endif

protected:
    void setDefaultDirectories();

    //! Current vector of input directories to search for input files
    vector<string> inputDirs;
    //! Current list of error messages 
    //vector<string> errorMessage;
    //! Current list of warning messages
    //vector<string> warning;
    //! Current error Routine
    //vector<string> errorRoutine;
    //! Last error message
    //string msglog;
    //! Current line length
   // size_t linelen;
    //! Current value of stop_on_error
    bool stop_on_error;
    //! Current map of options
    map<string, string>     options;
    //! Current value of tmp_dir
    string tmp_dir;
    //! Current vector of xml file trees that have been previously parsed
    map<string, XML_Node*> xmlfiles;
    //! Current sleep command.
    string m_sleep;
    //! Current pointer to the logwriter
    //Logger* logwriter;
 #ifdef WITH_HTML_LOGS
    //! Current pointer to the top of the XML_Node tree for the current HTML log
    //XML_Node *xmllog;
    //! Pointer to the last current position in the XML_Node tree for the current HTML log
    //XML_Node *current;
    //! Current value of loglevel
    //int loglevel;
    //! Vector of loglevels for loggroups that are open
    //vector<int> loglevels;
    //! Current vector of loggroups that are open
    //vector<string> loggroups;
 #endif

#if defined(THREAD_SAFE_CANTERA)
      ThreadMessages   pMessenger ;
#else
      auto_ptr< Messages >   pMessenger ;
#endif
    
  private:
     static Application* s_app ;
  };
            
  //! Return a pointer to the application object
  inline Application* app() {
    return Application::Instance() ;
  }


  /// Pointer to the single Application instance
  Application* Application::s_app = 0;

    /**
     * Definition of the static member of the Unit class.
     */
    Unit* Unit::s_u = 0;
      #if defined(THREAD_SAFE_CANTERA)
        boost::mutex Unit::units_mutex ;
      #endif


    /*
     * Delete all global data.  It should be called at the end of the
     * application if leak checking is to be done.
     */
    void appdelete() {
        Application::ApplicationDestroy() ;
        FactoryBase::deleteFactories();
        Unit::deleteUnit();
    }

    /*
     * Delete Messenger object allocated per thread.
     */
    void thread_complete() {
       app()->thread_complete() ;
    }
  
    void Application::thread_complete() {
#if defined(THREAD_SAFE_CANTERA)
         pMessenger.removeThreadMessages() ;
#endif
    }

    XML_Node* get_XML_File(std::string file, int debug) {
       XML_Node* xtmp = app()->get_XML_File(file, debug) ;
       //writelog("get_XML_File: returned from app:get_XML_FILE " + int2str(int(xtmp)) + "\n");
       return xtmp;
    }

    XML_Node* Application::get_XML_File(std::string file, int debug) {
        XML_LOCK();
		std::string path = "";
        /*
        try {
            path = findInputFile(file);
        }
        catch (CanteraError) {
            string::size_type idot = file.rfind('.');
            string ext = "";
            if (idot != string::npos) {
                ext = file.substr(idot, file.size());
                string ctifile = file.substr(0,idot)+".cti";
                try {
                    path = findInputFile(ctifile);
                }
                catch (CanteraError) {
                    path = findInputFile(file);
                }
            }
            else
                path = findInputFile(file);
        }
        */
        // The code above will try to process a cti file if the xml
        // file is not found. But I (dgg) don't think it makes much sense,
        // so it is replaced by:
        path = findInputFile(file);
        // 
#ifdef WIN32
        // RFB: For Windows make the path POSIX compliant so code looking for directory 
        // separators is simpler.  Just look for '/' not both '/' and '\\'
        replace_if( path.begin(), path.end(), bind2nd( equal_to<char>(), '\\'), '/' ) ; 
#endif

        string ff = path;
        if (xmlfiles.find(path) 
            == xmlfiles.end()) {
            /*
             * Check whether or not the file is XML. If not, it will
             * be first processed with the preprocessor. We determine
             * whether it is an XML file by looking at the file extension.
             */
            string::size_type idot = path.rfind('.');
            string ext;
            if (idot != string::npos) {
                ext = path.substr(idot, path.size());
            } else {
                ext = "";
                idot = path.size();
            }
            if (ext != ".xml" && ext != ".ctml") {
                /*
                 * We will assume that we are trying to open a cti file.
                 * First, determine the name of the xml file, ff, derived from
                 * the cti file.
                 * In all cases, we will write the xml file to the current
                 * directory.
                 */
                string::size_type islash = path.rfind('/');
                if (islash != string::npos) 
                    ff = string("./")+path.substr(islash+1,idot-islash - 1) + ".xml";
                else {
                    ff = string("./")+path.substr(0,idot) + ".xml";
                }
#ifdef DEBUG_PATHS
                cout << "get_XML_File(): Expected location of xml file = "
                     << ff << endl;
#endif
                /*
                 * Do a search of the existing XML trees to determine if we have
                 * already processed this file. If we have, return a pointer to
                 * the processed xml tree.
                 */
                if (xmlfiles.find(ff) != xmlfiles.end()) {
#ifdef DEBUG_PATHS
                    cout << "get_XML_File(): File, " << ff << ", was previously read."
                         << " Retrieving the storred xml tree." << endl;
#endif
                    return xmlfiles[ff];      
                }
                /*
                 * Ok, we didn't find the processed XML tree. Do the conversion
                 * to xml, possibly overwriting the file, ff, in the process.
                 */
                ctml::ct2ctml(path.c_str(),debug);
            }
            else {
                ff = path;
            }
            /*
             * Take the XML file ff, open it, and process it, creating an
             * XML tree, and then adding an entry in the map. We will store
             * the absolute pathname as the key for this map.
             */
            ifstream s(ff.c_str());

            XML_Node* x = new XML_Node("doc");
            if (s) {
                x->build(s);
                x->lock();
                xmlfiles[ff] = x;
            }
            else {
                string estring = "cannot open "+ff+" for reading.";
                estring += "Note, this error indicates a possible configuration problem."; 
                throw CanteraError("get_XML_File", estring);
            }
        }

        /*
         * Return the XML node pointer. At this point, we are sure that the
         * lookup operation in the return statement will return a valid
         * pointer. 
         */
        return xmlfiles[ff];
    }

  // Close an XML File 
  /*
   * Close a file that is openned by the application object
   *
   * @param file string name of the file
   */
  void close_XML_File(std::string file) {
    app()->close_XML_File(file) ;
  }

  void Application::close_XML_File(std::string file) {
    XML_LOCK();
    if (file == "all") {
      map<string, XML_Node*>::iterator 
	b = xmlfiles.begin(), 
	e = xmlfiles.end();
      for(; b != e; ++b) {
	b->second->unlock();
	delete b->second;
	xmlfiles.erase(b->first);
      }
    }
    else if (xmlfiles.find(file) != xmlfiles.end()) {
      xmlfiles[file]->unlock();
      delete xmlfiles[file];
      xmlfiles.erase(file);
    }
  }

    void setTmpDir(std::string tmp) { app()->setTmpDir(tmp); }
    void Application::setTmpDir(std::string tmp) {
       APP_LOCK();
       tmp_dir = tmp ;
    }
    
    string tmpDir() { return app()->getTmpDir(); }
    std::string Application::getTmpDir() {
       APP_LOCK();
       return tmp_dir ;
    }
    
    string sleep() { return app()->sleep(); }
    std::string Application::sleep() {
       APP_LOCK();
       return m_sleep ;
    }


  /*
   * Return the number of errors that have been encountered so far.
   * \ingroup errorhandling
   */
  int nErrors() {
    return app()->getErrorCount();
  }
  
  // Return the number of errors encountered so far
  int Application::Messages::getErrorCount() {
    return static_cast<int>(errorMessage.size()) ;
  }

  /*
   * popError eliminates the last error message that Cantera
   * has saved. Cantera saves a stack of exceptions that it
   * has caught in the Application class. This routine eliminates
   * the last exception to be added to that stack.
   * \ingroup errorhandling
   */
  void popError() {
    app()->popError() ;
  }

  // Eliminate the last error message
  void Application::Messages::popError() {
    if ( static_cast<int>(errorMessage.size()) > 0) {
      errorRoutine.pop_back() ;
      errorMessage.pop_back() ;
    }
  }

  /*
   * Retrieve the last error message.
   * This routine will retrieve the last error message and return
   * it in the return string.
   * \ingroup errorhandling
   */
  string lastErrorMessage() {
    return app()->lastErrorMessage() ;
  }

  // Retrieve the last error message
  std::string Application::Messages::lastErrorMessage() {
    if ( static_cast<int>(errorMessage.size()) > 0) {
      string head = 
	"\n\n************************************************\n"
	"                Cantera Error!                  \n"
                "************************************************\n\n";
      return head+string("\nProcedure: ")+errorRoutine.back()
                +string("\nError:   ")+errorMessage.back();
    } else  {
      return "<no Cantera error>";
    }
  }

    /*
     * Prints all of the error messages to stream f.
     * Write out to ostream, f, all of the saved error messages.
     * Cantera saves a stack of exceptions that it
     * has caught in the Application class. This routine writes
     * out all of the error messages to ostream f, and then
     * clears them from internal storage.
     * \ingroup errorhandling
     */
    void showErrors(std::ostream& f) {
        app()->getErrors(f) ;
    }

  // Prints all error messages to stream f
  void Application::Messages::getErrors( std::ostream& f) {
    int i = static_cast<int>(errorMessage.size());
    if (i == 0) return;
    f << endl << endl;
    f << "************************************************" << endl;
    f << "                   Cantera Error!                  " << endl;
    f << "************************************************" << endl
      << endl;
    int j;
    for (j = 0; j < i; j++) {
      f << endl;
      f << "Procedure: " << errorRoutine[j] << endl;
      f << "Error:     " << errorMessage[j] << endl;
    } 
    f << endl << endl;
    errorMessage.clear();
    errorRoutine.clear();
  }
  
    /*
     * Print all of the error messages using function writelog.
     * Write out all of the saved error messages to the log device.
     * Cantera saves a stack of exceptions that it
     * has caught in the Application class. This routine writes
     * out all of the error messages to the log, usually stdout,
     *  and then clears them from internal storage.
     * \ingroup errorhandling
     */
    void showErrors() {
        app()->logErrors() ;
    }

  // Print out all of the error messages
  void Application::Messages::logErrors() {
    int i = static_cast<int>(errorMessage.size());
    if (i == 0) return;
    writelog("\n\n");
    writelog("************************************************\n");
    writelog("                   Cantera Error!                  \n");
    writelog("************************************************\n\n");
    int j;
    for (j = 0; j < i; j++) {
      writelog("\n");
            writelog(string("Procedure: ")+ errorRoutine[j]+" \n");
            writelog(string("Error:     ")+ errorMessage[j]+" \n");
    } 
    writelog("\n\n");
    errorMessage.clear();
    errorRoutine.clear();
  }

  /*
   * Set an error condition in the application class without 
   * throwing an exception.
   * This routine adds an error message to the end of the stack
   * of errors that Cantera accumulates in the Application
   * class.
   * \ingroup errorhandling
   */
  void setError(std::string r, std::string msg) {
    app()->addError(r, msg) ;
  }

  // Set an error condition in the application class without throwing an exception
  void Application::Messages::addError(std::string r, std::string msg) {
    errorMessage.push_back(msg);
    errorRoutine.push_back(r);
  }
  
   
    //! Set the default directories for input files.
    /*!
     * %Cantera searches
     * for input files along a path that includes platform-specific
     * default locations, and possibly user-specified locations.  This
     * function installs the platform-specific directories on the
     * search path. It is invoked at startup by appinit(), and never
     * should need to be called by user programs.
     *
     * The current directory (".") is always searched first. Then, on
     * Windows platforms, if environment variable COMMONPROGRAMFILES
     * is set (which it should be on Win XP or Win 2000), then
     * directories under this one will be added to the search
     * path. The %Cantera Windows installer installs data files to this
     * location.
     * 
     * On the Mac, directory '/Applications/Cantera/data' is added to the
     * search path. 
     * 
     * On any platform, if environment variable CANTERA_DATA is set to a 
     * directory name, then this directory is added to the search path. 
     *
     * Finally, the location where the data files were installed when
     * %Cantera was built is added to the search path.
     * 
     * Additional directories may be added by calling function addDirectory.
     * @ingroup inputfiles
     */
    void Application::setDefaultDirectories() {
        vector<string>& dirs = inputDirs;

        // always look in the local directory first
        dirs.push_back(".");


#ifdef WIN32
        //
        // Under Windows, the Cantera setup utility puts data files in
        // a directory 'Cantera\data' below the one the environment
        // variable COMMONPROGRAMFILES points to. (This is usually
        // C:\Program Files\Common Files.) If this environment
        // variable is defined, then this directory is assumed to
        // exist and is added to the search path.
        //
        const char* comfiles = getenv("COMMONPROGRAMFILES");
        if (comfiles != 0) {
            string cfiles = string(comfiles);

            // remove quotes if necessary
            if (cfiles[0] == '\'') 
                cfiles = cfiles.substr(1,1000);
            if (cfiles[cfiles.size()-1] == '\'') cfiles[cfiles.size()-1] = '\n';

            string datadir = string(comfiles) + "/Cantera/data";
            string tmpldir = string(comfiles) + "/Cantera/templates";
            dirs.push_back(datadir);
            dirs.push_back(tmpldir);
        }
#endif

#ifdef DARWIN
        //
        // add a default data location for Mac OS X
        //
        dirs.push_back("/Applications/Cantera/data");
#endif

        //
        // if environment variable CANTERA_DATA is defined, then add
        // it to the search path
        //
        if (getenv("CANTERA_DATA") != 0) {
            string datadir = string(getenv("CANTERA_DATA"));
            dirs.push_back(datadir);
        }

        // CANTERA_DATA is defined in file config.h. This file is written
        // during the build process (unix), and points to the directory
        // specified by the 'prefix' option to 'configure', or else to
        // /usr/local/cantera. 
#ifdef CANTERA_DATA
        string datadir = string(CANTERA_DATA);
        dirs.push_back(datadir);
#endif
    }


  // Add a directory to the input file search path.
  // @ingroup inputfiles
  void addDirectory(std::string dir) {
    app()->addDataDirectory( dir ) ;
  }
  void Application::addDataDirectory( std::string dir ) {
    DIR_LOCK() ;
    if (inputDirs.size() == 0) setDefaultDirectories();
    string d = stripnonprint(dir);
    size_t m, n = inputDirs.size();
    
    // don't add if already present
    for (m = 0; m < n; m++) {
      if (d == inputDirs[m]) return;
    }
    
    inputDirs.push_back(d);
  }
  
  /*    
   *    This routine will search for a file in the default
   *    locations specified for the application.
   *    See the routine setDefaultDirectories() listed above.
   *
   *    The default set of directories specified for the application
   *    will be searched if a '/' or an '\\' is found in the
   *    name. If either is found then a relative path name is
   *    presumed, and the default directories are not searched.
   *
   *    The presence of the file is determined by whether the file
   *    can be opened for reading by the current user.
   *
   *    \return
   *    
   *      The absolute path name of the first matching
   *      file is returned. If a relative path name
   *      is indicated, the relative path name is returned.
   *  
   *      If the file is not found, a message is written to 
   *      stdout and  a CanteraError exception is thrown.
   */
  std::string findInputFile(std::string name) {
    return app()->findInputFile(name) ;
  }
  
  std::string Application::findInputFile(std::string name) {
    DIR_LOCK() ;
    string::size_type islash = name.find('/');
    string::size_type ibslash = name.find('\\');
    string inname;
    vector<string>& dirs = inputDirs;
 
    int nd;
    if (islash == string::npos && ibslash == string::npos) {
      nd = static_cast<int>(dirs.size());
      int i;
      inname = "";
      for (i = 0; i < nd; i++) {
	inname = dirs[i] + "/" + name;
	ifstream fin(inname.c_str());
	if (fin) {
	  fin.close();
	  return inname;
	}
      }
      string msg;
      msg = "\nInput file " + name 
	+ " not found in director";
      msg += (nd == 1 ? "y " : "ies ");
      for (i = 0; i < nd; i++) {
	msg += "\n'" + dirs[i] + "'";
	if (i < nd-1) msg += ", ";
      }
      msg += "\n\n";
      msg += "To fix this problem, either:\n";
      msg += "    a) move the missing files into the local directory;\n";
      msg += "    b) define environment variable CANTERA_DATA to\n";
      msg += "         point to the directory containing the file.";
      throw CanteraError("findInputFile", msg);
    }

    return name;
  }

    doublereal toSI(std::string unit) {
        doublereal f = Unit::units()->toSI(unit);
        if (f) {
          return f;
        } else {
          throw CanteraError("toSI","unknown unit string: "+unit);
        }
        return 1.0;
    }

    doublereal actEnergyToSI(std::string unit) {
        doublereal f = Unit::units()->actEnergyToSI(unit);
        if (f) {
          return f;
        }
        return 1.0;
    }

    string canteraRoot() {
        char* ctroot = 0;
        ctroot = getenv("CANTERA_ROOT");
        if (ctroot != 0) { 
          return string(ctroot);
        } 
#ifdef CANTERA_ROOT
        return string(CANTERA_ROOT);
#else
        return "";
#endif
        
    }

    // exceptions

    CanteraError::CanteraError(std::string proc, std::string msg) {
        app()->addError(proc, msg);
    }

    CanteraError::CanteraError()
    {
    }

    CanteraError::~CanteraError() throw()
    {
    }

    
    ArraySizeError::ArraySizeError(std::string proc, int sz, int reqd) :
        CanteraError(proc, "Array size ("+int2str(sz)+
            ") too small. Must be at least "+int2str(reqd)) {}

    ElementRangeError::ElementRangeError(std::string func, int m, int mmax) :
        CanteraError(func, "Element index " + int2str(m) + 
            " outside valid range of 0 to " + int2str(mmax-1)) {}



    ///////////////////////////////////////////////////////////
    //
    //  Warnings 
    //
    //////////////////////////////////////////////////////////

    // Print a warning when a deprecated method is called.
    // @param classnm Class the method belongs to
    // @param oldnm Name of the deprecated method
    // @param newnm Name of the method users should use instead
    void deprecatedMethod(std::string classnm, std::string oldnm, std::string newnm) {
        writelog(">>>> WARNING: method "+oldnm+" of class "+classnm
            +" is deprecated.\n");
        writelog("         Use method "+newnm+" instead.\n");
        writelog("         (If you want to rescue this method from deprecated\n");
        writelog("         status, see http://www.cantera.org/deprecated.html)");
    }


    void removeAtVersion(std::string func, std::string version) {
      //if (version >= "CANTERA_VERSION") {
      writelog("Removed procedure: "+func+"\n");
      writelog("Removed in version: "+version+"\n");
      throw CanteraError("removeAtVersion: "+ func,"procedure has been removed.");
      // }
    }


  // defgroup logs Diagnostic Output (global.h)
  //
  // Writing diagnostic information to the screen or to a file.
  // It is often useful to be able to write diagnostic messages to
  // the screen or to a file. Cantera provides two sets of
  // procedures for this purpose. The first set is designed to
  // write text messages to the screen to document the progress of
  // a complex calculation, such as a flame simulation.The second
  // set writes nested lists in HTML format. This is useful to
  // print debugging output for a complex calculation that calls
  // many different procedures.
  
  
  // defgroup textlogs Writing messages to the screen (global.h)
  // ingroup logs
  //
  // Write a message to the screen. The string may be of any
  // length, and may contain end-of-line characters. This method is
  // used throughout Cantera to write log messages. It can also be
  // called by user programs.  The advantage of using writelog over
  // writing directly to the standard output is that messages
  // written with writelog will display correctly even when Cantera
  // is used from MATLAB or other application that do not have a
  // standard output stream. @ingroup textlogs

  // Write a message to the screen
   void writelog(const std::string& msg) {
     app()->writelog(msg);
   }

  // Write a message to the screen
  void Application::Messages::writelog(const std::string& msg) {
    logwriter->write(msg);
  }

  // Write a message to the screen.
  void writelog(const char* msg) {
    app()->writelog(msg);
  }

  // Write a message to the screen
  void Application::Messages::writelog(const char* pszmsg) {
    logwriter->write( pszmsg ) ;
  }

  // Write an endl to the screen and flush output
  void Application::Messages::writelogendl() {
    logwriter->writeendl();
  }
 
  // Write a message to the screen using printf format
  void writelogf(const char* fmt,...) {
    enum { BUFSIZE = 2048 } ;
    char sbuf[BUFSIZE] ;
       
    va_list args ;
       
    va_start( args, fmt ) ;
       
#if defined(WIN32) && defined(MSC_VER)
    _vsnprintf( sbuf, BUFSIZE, fmt, args ) ; 
#else
    vsprintf( sbuf, fmt, args ) ;
#endif
       
    writelog( sbuf ) ;
       
    va_end(args) ;
  }

  void writelogendl() {
    app()->writelogendl();
  }

  // Write an error message and terminate execution. test.
  // @ingroup textlogs
  void error(const std::string& msg) {
    app()->logerror(msg);
  }

  // Write an error message and terminate execution
  void Application::Messages::logerror(const std::string& msg) {
    logwriter->error(msg) ;
  }

    // @ingroup textlogs
   int userInterface() {
       return app()->getUserEnv();
   }

  // Return an integer specifying the application environment.
  int Application::Messages::getUserEnv() {
    return logwriter->env() ;
  }

  // Install a logger. Called by the language interfaces to install an
  // appropriate logger. 
  // @see Logger.
  // @ingroup textlogs
  void setLogger(Logger* logwriter) {
		try {
          app()->setLogger(logwriter) ;
		}
		catch (std::bad_alloc) {
          logwriter->error("bad alloc thrown by app()");
		}
  }

    void Application::Messages::setLogger(Logger* _logwriter) {
       if ( logwriter == _logwriter ) return ;
       if (logwriter != 0 ) {
         delete logwriter;
         logwriter = 0 ;
       }
       logwriter = _logwriter;
    }


#ifdef WITH_HTML_LOGS

  ////////////////////////////////////////////////////////////////
  // 
  // defgroup HTML_logs Writing HTML Logfiles
  // ingroup logs
  // 
  //  These functions are designed to allow writing HTML diagnostic
  //  messages in a manner that allows users to control how much
  //  diagnostic output to print. It works like this: Suppose you
  //  have function A that invokes function B that invokes function
  //  C. You want to be able to print diagnostic messages just from
  //  function A, or from A and B, or from A, B, and C, or to turn
  //  off printing diagnostic messages altogether. All you need to
  //  do is call 'beginLogGroup' within function A, and specify a
  //  loglevel value. Then in B, call beginLogGroup again, but
  //  without an explicit value for loglevel. By default, the
  //  current level is decremented by one in beginLogGroup. If it
  //  is <= 0, no log messages are written. Thus, if each function
  //  begins with beginLogGroup and calls endLogGroup before
  //  returning, then setting loglevel = 3 will cause messages from
  //  A, B, and C to be written (in nested HTML lists), loglevel =
  //  2 results in messages only being written from A and B, etc.
  //
  /////////////////////////////////////////////////////////////////


  // Create a new group for log messages.  Usually this is called
  // upon entering the function, with the title parameter equal to
  // the name of the function or method. Subsequent messages
  // written with addLogEntry will appear grouped under this
  // heading, until endLogGroup() is called.
  // @ingroup HTML_logs
  void beginLogGroup(std::string title, int loglevel) {
    app()->beginLogGroup(title, loglevel) ;
  }

  void Application::Messages::beginLogGroup(std::string title, int _loglevel /*=-99*/) {
    // loglevel is a member of the Messages class.
    if (_loglevel != -99) {
      loglevel = _loglevel;
    } else {
      loglevel--;
    }
    if (loglevel <= 0) return;
    // Add the current loglevel to the vector of loglevels
    loglevels.push_back(loglevel);
    // Add the title of the current logLevel to the vector of titles
    loggroups.push_back(title);
    // If we haven't started an XML tree for the log file, do so here
    if (xmllog == 0) {
      // The top of this tree will have a zero pointer.
      xmllog = new XML_Node("html");
      current = &xmllog->addChild("ul");
    }
    // Add two children to the XML tree.
    current = &current->addChild("li","<b>"+title+"</b>");
    current = &current->addChild("ul");
  }

  // Add an entry to the log file. Entries appear in the form "tag:
  // value".
  // @ingroup HTML_logs
  void addLogEntry(std::string tag, std::string value) {
    app()->addLogEntry(tag, value) ;
  }

  void Application::Messages::addLogEntry(std::string tag, std::string value) {
    if (loglevel > 0 && current) 
      current->addChild("li",tag+": "+value);
  }

  // Add an entry to the log file. Entries appear in the form "tag:
  // value".
  // @ingroup HTML_logs
  void addLogEntry(std::string tag, doublereal value) {
    app()->addLogEntry( tag, value ) ;
  }

  void Application::Messages::addLogEntry(std::string tag, doublereal value) {
    if (loglevel > 0 && current) 
      current->addChild("li",tag+": "+fp2str(value));
  }

  // Add an entry to the log file. Entries appear in the form "tag:
  // value".
  // @ingroup HTML_logs
  void addLogEntry(std::string tag, int value) {
    app()->addLogEntry( tag, value ) ;
  }

  void Application::Messages::addLogEntry(std::string tag, int value) {
    if (loglevel > 0 && current) 
      current->addChild("li",tag+": "+int2str(value));
  }

  // Add an entry to the log file.
  // @ingroup HTML_logs
  void addLogEntry(std::string msg) {
    app()->addLogEntry(msg) ;
  }

  void Application::Messages::addLogEntry(std::string msg) {
    if (loglevel > 0 && current)
      current->addChild("li",msg);
  }

  // Close the current group of log messages. This is typically
  // called just before leaving a function or method, to close the
  // group of messages that were output from this
  // function. Subsequent messages written with addLogEntry will
  // appear at the next-higher level in the outline, unless
  // beginLogGroup is called first to create a new group.  
  // @ingroup HTML_logs
  void endLogGroup(std::string title) {
    app()->endLogGroup(title) ;
  }

  void Application::Messages::endLogGroup(std::string title) {
    if (loglevel <= 0) return;
    AssertThrowMsg(current, "Application::Messages::endLogGroup",
		   "Error while ending a LogGroup. This is probably due to an unmatched"
		   " beginnning and ending group");
    current = current->parent();
    AssertThrowMsg(current, "Application::Messages::endLogGroup",
		   "Error while ending a LogGroup. This is probably due to an unmatched"
		   " beginnning and ending group");
    current = current->parent();
    // Get the loglevel of the previous level and get rid of 
    // vector entry in loglevels.
    loglevel = loglevels.back();
    loglevels.pop_back();
    if (title != "" && title != loggroups.back()) {
      writelog("Logfile error."
	       "\n   beginLogGroup: "+ loggroups.back()+
	       "\n   endLogGroup:   "+title+"\n");
      write_logfile("logerror"); 
    } else if (loggroups.size() == 1) {
      write_logfile(loggroups.back()+"_log"); 
      loggroups.clear();
      loglevels.clear();
    } else {
      loggroups.pop_back();
    }
  }


  // Write the HTML log file.
  /*
   *  Log entries are stored in memory in
   *  an XML tree until this function is called, which writes the
   *  tree to a file and clears the entries stored in memory.  The
   *  output file will have the name specified in the 'file'
   *  argument.  If this argument has no extension, the extension
   *  '.html' will be appended. Also, if the file already exists, an
   *  integer will be appended to the name so that no existing log
   *  file will be overwritten.
   *  WITH_HTML_LOGS must be defined.
   *
   *  @param  file Name of the file to be written
   *  @ingroup HTML_logs
   */
  void write_logfile(std::string file) {
    app()->write_logfile(file) ;
  }

  // Write the HTML log file.
  void Application::Messages::write_logfile(std::string file) {
    if (!xmllog) {
      return;
    }
    string::size_type idot = file.rfind('.');
    string ext = "";
    string nm = file;
    if (idot != string::npos) {
      ext = file.substr(idot, file.size());
      nm = file.substr(0,idot);
    }
    else {
      ext = ".html";
      nm = file;
    }

    // see if file exists. If it does, find an integer that
    // can be appended to the name to create the name of a file
    // that does not exist.
    string fname = nm + ext;
    ifstream f(fname.c_str());
    if (f) {
      int n = 0;
      while (1 > 0) {
	n++;
	fname = nm + int2str(n) + ext;
	ifstream f(fname.c_str());
	if (!f) break;
      }
    }

    // Now we have a file name that does not correspond to any 
    // existing file. Open it as an output stream, and dump the 
    // XML (HTML) tree to it.

    if (xmllog) {
      ofstream f(fname.c_str());
      // go to the top of the tree, and write it all.
      xmllog->root().write(f);
      f.close();
      writelog("Log file " + fname + " written.\n");
      delete xmllog;
      xmllog = 0;
      current = 0;
    }
  }

#endif // WITH_HTML_LOGS

  //===============================================================================================================
  //! split a string at a '#' sign. Used to separate a file name from an id string.
  /*!
   *   @param    src     Original string to be split up. This is unchanged.
   *   @param    file    Output string representing the first part of the string, which is the filename.
   *   @param    id      Output string representing the last part of the string, which is the id.
   */
  static void split_at_pound(const std::string& src, std::string& file, std::string& id) { 
    string::size_type ipound = src.find('#');
    if (ipound != string::npos) {
      id = src.substr(ipound+1,src.size());
      file = src.substr(0,ipound);
    }
    else {
      id = "";
      file = src;
    }
  }
  //===============================================================================================================
  /*
   * This routine will locate an XML node in either the input
   * XML tree or in another input file specified by the file
   * part of the file_ID string. Searches are based on the
   * ID attribute of the XML element only.
   *
   * param file_ID This is a concatenation of two strings seperated
   *                by the "#" character. The string before the
   *                pound character is the file name of an xml
   *                file to carry out the search. The string after
   *                the # character is the ID attribute 
   *                of the xml element to search for. 
   *                The string is interpreted as a file string if
   *                no # character is in the string.
   *
   * param root    If the file string is empty, searches for the
   *                xml element with matching ID attribute are
   *                carried out from this XML node.
   */
  XML_Node* get_XML_Node(const std::string& file_ID, XML_Node* root) {
    std::string fname, idstr;
    XML_Node *db, *doc;
    split_at_pound(file_ID, fname, idstr);
    if (fname == "") {
      if (!root) throw CanteraError("get_XML_Node",
				    "no file name given. file_ID = "+file_ID);
      db = root->findID(idstr, 3);
    } 
    else {
      doc = get_XML_File(fname);
      if (!doc) throw CanteraError("get_XML_Node", 
				   "get_XML_File failed trying to open "+fname);
      db = doc->findID(idstr, 3);
    }
    if (!db) {
      throw CanteraError("get_XML_Node", 
			 "id tag '"+idstr+"' not found.");
    }
    return db;
  }


  /*
   * This routine will locate an XML node in either the input
   * XML tree or in another input file specified by the file
   * part of the file_ID string. Searches are based on the
   * XML element name and the ID attribute of the XML element.
   * An exact match of both is usually required. However, the
   * ID attribute may be set to "", in which case the first
   * xml element with the correct element name will be returned.
   *
   * @param nameTarget This is the XML element name to look for.
   *                   
   * @param file_ID This is a concatenation of two strings seperated
   *                by the "#" character. The string before the
   *                pound character is the file name of an xml
   *                file to carry out the search. The string after
   *                the # character is the ID attribute 
   *                of the xml element to search for. 
   *                The string is interpreted as a file string if
   *                no # character is in the string.
   *
   * @param root    If the file string is empty, searches for the
   *                xml element with matching ID attribute are
   *                carried out from this XML node.
   */
  XML_Node* get_XML_NameID(const std::string& nameTarget,
			   const std::string& file_ID, 
			   XML_Node* root) {
    string fname, idTarget;
    XML_Node *db, *doc;
    split_at_pound(file_ID, fname, idTarget);
    if (fname == "") {
      if (!root) return 0;
      db = root->findNameID(nameTarget, idTarget);
    } else {
      doc = get_XML_File(fname);
      if (!doc) return 0;
      db = doc->findNameID(nameTarget, idTarget);
    }
    return db;
  }

  //! Assigned storage for the static member of the FactoryBase class
  std::vector<FactoryBase*> FactoryBase::s_vFactoryRegistry;
}

<|MERGE_RESOLUTION|>--- conflicted
+++ resolved
@@ -212,7 +212,6 @@
 	errorMessage(r.errorMessage),
         errorRoutine(r.errorRoutine),
 	logwriter(0)
-<<<<<<< HEAD
 #ifdef WITH_HTML_LOGS
        , xmllog(r.xmllog),
         current(r.current),
@@ -245,40 +244,6 @@
 	loglevels = r.loglevels;
 	loggroups = r.loggroups;
 #endif
-=======
-#ifdef WITH_HTML_LOGS
-       , xmllog(r.xmllog),
-        current(r.current),
-	loglevel(r.loglevel),
-	loglevels(r.loglevels),
-	loggroups(r.loggroups)
-#endif
-      {
-	// install a default logwriter that writes to standard
-	// output / standard error
-	logwriter = new Logger(*(r.logwriter));
-      }
-
-      //! Assignment operator
-      /*!
-       *  @param r   Message to be copied
-       */
-      Messages & operator=(const Messages &r) 
-      {
-	if (this == &r) {
-	  return *this;
-	}
-	errorMessage = r.errorMessage;
-	errorRoutine = r.errorRoutine;
-	logwriter = new Logger(*(r.logwriter));
-#ifdef WITH_HTML_LOGS
-	xmllog = r.xmllog;
-	current = r.current;
-	loglevel = r.loglevel;
-	loglevels = r.loglevels;
-	loggroups = r.loggroups;
-#endif
->>>>>>> fa563094
 	return *this;
       }
 
